--- conflicted
+++ resolved
@@ -318,44 +318,4 @@
         Assert.That(pr!.Pagination.CurrentPage, Is.EqualTo(1));
         Assert.That(pr.Items.First().Id, Is.EqualTo(1));
     }
-
-<<<<<<< HEAD
-=======
-    [Test]
-    public async Task GetStatuses_ReturnsForbidden_ForNonLogist()
-    {
-        SetCurrentUserId(2);
-
-        _dbContext.CheckStatuses.AddRange(
-            new OrderCheckStatus { Id = 1,  Title = "Loaded" },
-            new OrderCheckStatus { Id = 2,  Title = "Processed" }
-        );
-        await _dbContext.SaveChangesAsync();
-        var result = await _controller.GetStatuses();
-
-        Assert.That(result.Result, Is.TypeOf<ObjectResult>()); // Fix: Access the Result property
-        var obj = result.Result as ObjectResult; 
-        Assert.That(obj!.StatusCode, Is.EqualTo(StatusCodes.Status403Forbidden));
-    }
-
-    [Test]
-    public async Task GetStatuses_ReturnsAllStatuses()
-    {
-        SetCurrentUserId(1);
-        _dbContext.CheckStatuses.AddRange(
-            new OrderCheckStatus { Id = 1, Title = "Loaded" },
-            new OrderCheckStatus { Id = 2, Title = "Processed" }
-        );
-        await _dbContext.SaveChangesAsync();
-
-        var result = await _controller.GetCheckStatuses();
-
-        Assert.That(result.Result, Is.TypeOf<OkObjectResult>()); 
-        var ok = result.Result as OkObjectResult; 
-        var statuses = ok!.Value as IEnumerable<OrderCheckStatus>;
-        Assert.That(statuses, Is.Not.Null);
-        Assert.That(statuses!.Count(), Is.EqualTo(2));
-        Assert.That(statuses!.First().Title, Is.EqualTo("Loaded"));
-    }
->>>>>>> 71f73ffb
 }
