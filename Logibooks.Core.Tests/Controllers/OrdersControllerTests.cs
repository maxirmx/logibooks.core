--- conflicted
+++ resolved
@@ -318,7 +318,6 @@
         Assert.That(pr!.Pagination.CurrentPage, Is.EqualTo(1));
         Assert.That(pr.Items.First().Id, Is.EqualTo(1));
     }
-<<<<<<< HEAD
 
     [Test]
     public async Task GetOrderStatus_ReturnsTitle_WhenExists()
@@ -347,8 +346,7 @@
         var obj = result.Result as ObjectResult;
         Assert.That(obj!.StatusCode, Is.EqualTo(StatusCodes.Status404NotFound));
     }
-}
-=======
+
     [Test]
     public async Task GetCheckStatuses_ReturnsAllCheckStatuses()
     {
@@ -468,5 +466,4 @@
         Assert.That(returnedStatus.Id, Is.EqualTo(42));
         Assert.That(returnedStatus.Title, Is.EqualTo("Test Status"));
     }
-}
->>>>>>> 872cf5de
+}