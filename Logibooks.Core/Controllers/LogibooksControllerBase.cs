--- conflicted
+++ resolved
@@ -99,13 +99,11 @@
         return StatusCode(StatusCodes.Status409Conflict,
                           new ErrMessage { Msg = $"Исключение с таким кодом ТН ВЭД уже существует [код = {code}]" });
     }
-<<<<<<< HEAD
     protected ObjectResult _409OrderStatus()
     {
         return StatusCode(StatusCodes.Status409Conflict,
                           new ErrMessage { Msg = $"Невозможно удалить статус, на который ссылаются заказы" });
     }
-=======
     protected ObjectResult _409CompanyInn(string inn)
     {
         return StatusCode(StatusCodes.Status409Conflict,
@@ -122,7 +120,6 @@
                           new ErrMessage { Msg = $"Невозможно удалить реестр, на который ссылаются заказы" });
     }
 
->>>>>>> 71f73ffb
     protected ObjectResult _500Mapping(string fname)
     {
         return StatusCode(StatusCodes.Status500InternalServerError,
